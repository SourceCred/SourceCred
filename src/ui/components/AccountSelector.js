// @flow

import React from "react";
import {createMuiTheme, ThemeProvider} from "@material-ui/core/styles";
import {TextField} from "@material-ui/core";
import {format} from "../../ledger/grain";
import {Autocomplete} from "@material-ui/lab";
import {Ledger, type Account} from "../../ledger/ledger";

type DropdownProps = {|
  +ledger: Ledger,
  +setCurrentIdentity: (Account | null) => void,
  +placeholder?: string,
<<<<<<< HEAD
  +disableUnderline?: boolean,
=======
>>>>>>> 74b4df4a
|};

const theme = createMuiTheme({
  overrides: {
    // Name of the rule
    text: {
      // Some CSS
      color: "black",
    },
  },
});

export default function AccountDropdown({
  placeholder,
  setCurrentIdentity,
  ledger,
  disableUnderline,
}: DropdownProps) {
  const items = ledger.accounts().filter((a) => a.active);

  const onComboChange = (e, inputObj) => setCurrentIdentity(inputObj);

  return (
    <ThemeProvider theme={theme}>
      <Autocomplete
        onChange={onComboChange}
        fullWidth
        options={items}
        getOptionLabel={(item) =>
          `${item.identity.name} (${format(item.balance, 2)})`
        }
<<<<<<< HEAD
        style={{margin: "20px", marginTop: "-16px"}}
=======
        style={{margin: "20px"}}
>>>>>>> 74b4df4a
        renderInput={(params) => (
          <TextField fullWidth {...params} label={placeholder} />
        )}
      />
    </ThemeProvider>
  );
}<|MERGE_RESOLUTION|>--- conflicted
+++ resolved
@@ -11,10 +11,7 @@
   +ledger: Ledger,
   +setCurrentIdentity: (Account | null) => void,
   +placeholder?: string,
-<<<<<<< HEAD
   +disableUnderline?: boolean,
-=======
->>>>>>> 74b4df4a
 |};
 
 const theme = createMuiTheme({
@@ -46,11 +43,8 @@
         getOptionLabel={(item) =>
           `${item.identity.name} (${format(item.balance, 2)})`
         }
-<<<<<<< HEAD
         style={{margin: "20px", marginTop: "-16px"}}
-=======
         style={{margin: "20px"}}
->>>>>>> 74b4df4a
         renderInput={(params) => (
           <TextField fullWidth {...params} label={placeholder} />
         )}
