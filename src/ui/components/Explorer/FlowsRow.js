// @flow
import React from "react";
import sortBy from "../../../util/sortBy";
import CredRow from "./CredRow";
import NodeRow from "./NodeRow";
import {
  CredView,
  type CredNode,
  type Flow,
  type EdgeFlow,
} from "../../../analysis/credView";

<<<<<<< HEAD
const edgeDescription = (f: EdgeFlow) => {
  const {neighbor, edge} = f;
=======
const edgeDescription = ({neighbor, edge}: EdgeFlow) => {
>>>>>>> 93f4f1b5
  const type = edge.type;
  const forwards = neighbor.address === edge.dst.address;
  let name = "Unknown edge to";
  if (type != null) {
    name = forwards ? type.forwardName : type.backwardName;
  }
  return name + " " + neighbor.description;
};

const FlowRow = (view: CredView, f: Flow, total: number, depth: number) => {
  const key = (f) => (f.type === "EDGE" ? f.edge.address : f.type);
  const description = (() => {
    switch (f.type) {
      case "RADIATE":
        return "Radiation To Seed";
      case "EDGE":
        return edgeDescription(f);
      case "MINT":
        return "Mint from Seed";
      case "SYNTHETIC_LOOP":
        return "Synthetic self-loop";
      case "DEPENDENCY_MINT":
        return "Dependency Minted Cred";
      default:
        throw new Error((f.type: empty));
    }
  })();

  const children = [];
  if (f.type === "EDGE") {
    const nodeRow = (
      <NodeRow
        key={"node"}
        view={view}
        node={f.neighbor}
        total={f.neighbor.credSummary.cred}
        depth={depth + 1}
        showChart={false}
      />
    );
    children.push(nodeRow);
  }

  return (
    <CredRow
      key={key(f)}
      description={description}
      cred={f.flow}
      total={total}
      data={null}
      depth={depth}
      indent={1}
    >
      {children}
    </CredRow>
  );
};

<<<<<<< HEAD
const FlowsRow = (props: {|
=======
const FlowsRow = ({
  view,
  node,
  depth,
}: {|
>>>>>>> 93f4f1b5
  +view: CredView,
  +node: CredNode,
  +depth: number,
|}) => {
<<<<<<< HEAD
  const {view, node, depth} = props;
=======
>>>>>>> 93f4f1b5
  const inflows = view.inflows(node.address);
  if (inflows == null) {
    throw new Error("no flows");
  }

  const sortedFlows = sortBy(inflows, (x) => -x.flow);
  return (
    <>
      {sortedFlows
        .slice(0, 10)
        .map((f) => FlowRow(view, f, node.credSummary.cred, depth))}
    </>
  );
};

export default FlowsRow;<|MERGE_RESOLUTION|>--- conflicted
+++ resolved
@@ -10,12 +10,7 @@
   type EdgeFlow,
 } from "../../../analysis/credView";
 
-<<<<<<< HEAD
-const edgeDescription = (f: EdgeFlow) => {
-  const {neighbor, edge} = f;
-=======
 const edgeDescription = ({neighbor, edge}: EdgeFlow) => {
->>>>>>> 93f4f1b5
   const type = edge.type;
   const forwards = neighbor.address === edge.dst.address;
   let name = "Unknown edge to";
@@ -74,23 +69,15 @@
   );
 };
 
-<<<<<<< HEAD
-const FlowsRow = (props: {|
-=======
 const FlowsRow = ({
   view,
   node,
   depth,
 }: {|
->>>>>>> 93f4f1b5
   +view: CredView,
   +node: CredNode,
   +depth: number,
 |}) => {
-<<<<<<< HEAD
-  const {view, node, depth} = props;
-=======
->>>>>>> 93f4f1b5
   const inflows = view.inflows(node.address);
   if (inflows == null) {
     throw new Error("no flows");
