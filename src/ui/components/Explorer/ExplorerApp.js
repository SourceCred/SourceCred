// @flow
<<<<<<< HEAD
import React from "react";
import {Explorer} from "./Explorer";
=======
import React, {useState, useEffect} from "react";
import {Explorer} from "./Explorer.js";
>>>>>>> 93f4f1b5
import {load, type LoadResult} from "../../load";

const App = () => {
  const [loadResult: LoadResult | null, setLoadResult] = useState(null);

<<<<<<< HEAD
export default class App extends React.Component<Props, State> {
  state = {loadResult: null};

  async componentDidMount() {
    this.setState({loadResult: await load()});
=======
  useEffect(() => {
    const fetchData = async () => {
      const loadResult = await load();
      setLoadResult(loadResult);
    };

    fetchData();
  }, []);

  if (loadResult == null) {
    return <h1>Loading...</h1>;
  }
  switch (loadResult.type) {
    case "FAILURE":
      return (
        <div>
          <h1>Load Failure</h1>
          <p>Check console for details.</p>
        </div>
      );
    case "SUCCESS":
      return <Explorer initialView={loadResult.credView} />;
    default:
      throw new Error((loadResult.type: empty));
>>>>>>> 93f4f1b5
  }
};

export default App;<|MERGE_RESOLUTION|>--- conflicted
+++ resolved
@@ -1,23 +1,11 @@
 // @flow
-<<<<<<< HEAD
-import React from "react";
+import React, {useState, useEffect} from "react";
 import {Explorer} from "./Explorer";
-=======
-import React, {useState, useEffect} from "react";
-import {Explorer} from "./Explorer.js";
->>>>>>> 93f4f1b5
 import {load, type LoadResult} from "../../load";
 
 const App = () => {
   const [loadResult: LoadResult | null, setLoadResult] = useState(null);
 
-<<<<<<< HEAD
-export default class App extends React.Component<Props, State> {
-  state = {loadResult: null};
-
-  async componentDidMount() {
-    this.setState({loadResult: await load()});
-=======
   useEffect(() => {
     const fetchData = async () => {
       const loadResult = await load();
@@ -42,7 +30,6 @@
       return <Explorer initialView={loadResult.credView} />;
     default:
       throw new Error((loadResult.type: empty));
->>>>>>> 93f4f1b5
   }
 };
 
