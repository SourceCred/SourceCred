--- conflicted
+++ resolved
@@ -1,13 +1,8 @@
 // @flow
 import React, {type Node as ReactNode, useState} from "react";
 import Markdown from "react-markdown";
-<<<<<<< HEAD
-import {IconButton, TableCell, TableRow} from "@material-ui/core";
+import {IconButton, Link, TableCell, TableRow} from "@material-ui/core";
 import {makeStyles} from "@material-ui/core/styles";
-=======
-import {IconButton, Link, TableCell, TableRow} from "@material-ui/core";
-import {StyleSheet, css} from "aphrodite/no-important";
->>>>>>> 93f4f1b5
 import KeyboardArrowDownIcon from "@material-ui/icons/KeyboardArrowDown";
 import KeyboardArrowUpIcon from "@material-ui/icons/KeyboardArrowUp";
 import {format} from "d3-format";
@@ -22,8 +17,27 @@
   +children: ReactNode,
   +data: $ReadOnlyArray<number> | null,
 |};
-<<<<<<< HEAD
-=======
+
+const useStyles = makeStyles({
+  /* To apply 'hoverHighlight', provide a backgroundImage containing two <image>
+   * data types (eg linear gradients). The first backgroundImage will be
+   * the default background. The second backgroundImage will be applied on top
+   * of the first background when the user hovers or tabs over the element.
+   */
+  hoverHighlight: {
+    backgroundSize: "100% 100%, 0 0",
+    ":hover": {
+      backgroundSize: "100% 100%, 100% 100%",
+    },
+    ":focus-within": {
+      backgroundSize: "100% 100%, 100% 100%",
+    },
+  },
+  customLink: {
+    ":visited": {color: "DeepPink"},
+  },
+  credCell: {textAlign: "right"},
+});
 
 const CredRow = ({
   children,
@@ -34,6 +48,7 @@
   depth,
   indent,
 }: CredRowProps) => {
+  const classes = useStyles();
   const [expanded, setExpanded] = useState(false);
   const backgroundColor = `hsla(150,100%,28%,${1 - 0.9 ** depth})`;
   const makeGradient = (color) => `linear-gradient(to top, ${color}, ${color})`;
@@ -41,14 +56,14 @@
   const highlightBackground = makeGradient("#494949");
   const backgroundImage = `${normalBackground}, ${highlightBackground}`;
   const linkOverride = (props) => (
-    <Link {...props} className={css(styles.customLink)} />
+    <Link {...props} className={classes.customLink} />
   );
 
   return (
     <>
       <TableRow
         style={{backgroundImage, marginLeft: depth * indent}}
-        className={css(styles.hoverHighlight)}
+        className={classes.hoverHighlight}
         onClick={() => setExpanded(!expanded)}
       >
         <TableCell>
@@ -69,80 +84,6 @@
             source={description}
           />
         </TableCell>
-        <TableCell className={css(styles.credCell)}>
-          {format(".1d")(cred)}
-        </TableCell>
-        <TableCell className={css(styles.credCell)}>
-          {format(".1%")(cred / total)}
-        </TableCell>
-        <TableCell>
-          <CredTimeline data={data} />
-        </TableCell>
-      </TableRow>
-      {expanded ? children : null}
-    </>
-  );
-};
->>>>>>> 93f4f1b5
-
-const useStyles = makeStyles({
-  /* To apply 'hoverHighlight', provide a backgroundImage containing two <image>
-   * data types (eg linear gradients). The first backgroundImage will be
-   * the default background. The second backgroundImage will be applied on top
-   * of the first background when the user hovers or tabs over the element.
-   */
-  hoverHighlight: {
-    backgroundSize: "100% 100%, 0 0",
-    ":hover": {
-      backgroundSize: "100% 100%, 100% 100%",
-    },
-    ":focus-within": {
-      backgroundSize: "100% 100%, 100% 100%",
-    },
-  },
-<<<<<<< HEAD
-=======
-  customLink: {
-    ":visited": {color: "DeepPink"},
-  },
->>>>>>> 93f4f1b5
-  credCell: {textAlign: "right"},
-});
-
-const CredRow = (props: CredRowProps) => {
-  const {children, total, cred, data, description, depth, indent} = props;
-  const classes = useStyles();
-  const [expanded, setExpanded] = useState(false);
-  const backgroundColor = `hsla(150,100%,28%,${1 - 0.9 ** depth})`;
-  const makeGradient = (color) => `linear-gradient(to top, ${color}, ${color})`;
-  const normalBackground = makeGradient(backgroundColor);
-  const highlightBackground = makeGradient("#D8E1E8");
-  const backgroundImage = `${normalBackground}, ${highlightBackground}`;
-  return (
-    <>
-      <TableRow
-        style={{backgroundImage, marginLeft: depth * indent + 5}}
-        className={classes.hoverHighlight}
-        onClick={() => setExpanded(!expanded)}
-      >
-        <TableCell>
-          <IconButton
-            aria-label="expand"
-            color="primary"
-            size="medium"
-            style={{
-              marginRight: 5,
-              marginLeft: 15 * indent + 5,
-            }}
-            onClick={(e) => {
-              e.stopPropagation();
-              setExpanded(!expanded);
-            }}
-          >
-            {expanded ? <KeyboardArrowUpIcon /> : <KeyboardArrowDownIcon />}
-          </IconButton>
-          <Markdown renderers={{paragraph: "span"}} source={description} />{" "}
-        </TableCell>
         <TableCell className={classes.credCell}>
           {format(".1d")(cred)}
         </TableCell>
