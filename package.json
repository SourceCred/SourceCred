{
  "name": "sourcecred",
  "version": "0.3.0",
  "private": true,
  "dependencies": {
    "aphrodite": "^2.1.0",
    "base64url": "^3.0.1",
    "better-sqlite3": "^5.4.0",
    "chalk": "2.4.2",
    "commonmark": "^0.29.0",
    "d3-array": "^2.2.0",
    "d3-format": "^1.3.2",
    "d3-scale": "^3.0.0",
    "d3-scale-chromatic": "^1.3.3",
    "d3-time": "^1.0.11",
    "d3-time-format": "^2.1.3",
    "deep-freeze": "^0.0.1",
    "express": "^4.16.3",
    "fs-extra": "8.1.0",
    "history": "^3.0.0",
    "isomorphic-fetch": "^2.2.1",
    "json-stable-stringify": "^1.0.1",
    "lodash.clonedeep": "^4.5.0",
    "lodash.isequal": "^4.5.0",
    "lodash.sortby": "^4.7.0",
    "object-assign": "4.1.1",
    "pako": "^1.0.6",
    "promise": "8.0.3",
    "react": "^16.4.1",
    "react-dom": "^16.4.1",
    "react-icons": "^3.7.0",
    "react-markdown": "^4.0.8",
    "react-router": "3.2.1",
    "recharts": "^1.6.2",
    "remove-markdown": "^0.3.0",
    "retry": "^0.12.0",
    "rimraf": "^2.6.3",
    "svg-react-loader": "^0.4.6",
    "tmp": "^0.0.33",
    "whatwg-fetch": "2.0.3"
  },
  "devDependencies": {
    "@babel/core": "^7.5.5",
    "@babel/plugin-proposal-class-properties": "^7.5.5",
    "@babel/preset-env": "^7.5.5",
    "@babel/preset-flow": "^7.0.0",
    "@babel/preset-react": "^7.0.0",
    "babel-eslint": "^10.0.2",
    "babel-jest": "^24.8.0",
    "babel-loader": "^8.0.6",
    "copy-webpack-plugin": "^5.0.3",
    "css-loader": "^3.0.0",
    "dotenv": "8.0.0",
    "dotenv-expand": "5.1.0",
    "enzyme": "^3.3.0",
    "enzyme-adapter-react-16": "^1.1.1",
    "enzyme-to-json": "^3.3.3",
    "eslint": "6.0.1",
<<<<<<< HEAD
    "eslint-plugin-flowtype": "3.12.0",
    "eslint-plugin-import": "2.18.1",
=======
    "eslint-plugin-flowtype": "3.12.1",
    "eslint-plugin-import": "2.18.0",
>>>>>>> 9a6c9bca
    "eslint-plugin-jsx-a11y": "6.2.3",
    "eslint-plugin-react": "7.14.2",
    "file-loader": "^4.0.0",
    "flow-bin": "^0.104.0",
    "jest": "^24.8.0",
    "jest-fetch-mock": "^2.1.2",
    "prettier": "1.18.2",
    "raf": "3.4.1",
    "react-dev-utils": "^5.0.0",
    "static-site-generator-webpack-plugin": "^3.4.1",
    "url-loader": "^2.0.1",
    "webpack": "^4.35.3",
    "webpack-cli": "^3.3.5",
    "webpack-dev-server": "^3.7.2",
    "webpack-manifest-plugin": "^2.0.4",
    "webpack-node-externals": "^1.7.2"
  },
  "greenkeeper": {
    "ignore": [
      "history",
      "react-dev-utils",
      "react-router",
      "whatwg-fetch",
      "tmp"
    ]
  },
  "scripts": {
    "prettify": "prettier --write '**/*.js'",
    "check-pretty": "prettier --list-different '**/*.js'",
    "start": "NODE_ENV=development webpack-dev-server --config config/webpack.config.web.js",
    "build": "NODE_ENV=production webpack --config config/webpack.config.web.js",
    "backend": "NODE_ENV=development webpack --config config/webpack.config.backend.js",
    "test": "node ./config/test.js",
    "unit": "BABEL_ENV=test NODE_ENV=test jest --env=jsdom",
    "sharness": "make -sC ./sharness prove PROVE_OPTS=-f TEST_OPTS='--chain-lint'",
    "sharness-full": "make -sC ./sharness prove PROVE_OPTS=-vf TEST_OPTS='-v --chain-lint --long'",
    "coverage": "yarn run unit --coverage",
    "flow": "flow",
    "lint": "eslint src config --max-warnings 0"
  },
  "license": "MIT + Apache-2",
  "jest": {
    "collectCoverageFrom": [
      "src/**/*.{js,jsx,mjs}"
    ],
    "setupFiles": [
      "<rootDir>/config/polyfills.js",
      "<rootDir>/config/jest/setupJest.js"
    ],
    "testMatch": [
      "<rootDir>/src/**/__tests__/**/*.{js,jsx,mjs}",
      "<rootDir>/src/**/?(*.)(spec|test).{js,jsx,mjs}"
    ],
    "testEnvironment": "node",
    "testURL": "http://localhost",
    "transform": {
      "^.+\\.(js|jsx|mjs)$": "<rootDir>/node_modules/babel-jest",
      "^.+\\.css$": "<rootDir>/config/jest/cssTransform.js",
      "^(?!.*\\.(js|jsx|mjs|css|json)$)": "<rootDir>/config/jest/fileTransform.js"
    },
    "transformIgnorePatterns": [
      "[/\\\\]node_modules[/\\\\].+\\.(js|jsx|mjs)$"
    ],
    "moduleNameMapper": {
      "^react-native$": "react-native-web"
    },
    "moduleFileExtensions": [
      "web.js",
      "js",
      "json",
      "web.jsx",
      "jsx",
      "node",
      "mjs"
    ]
  },
  "files": [
    "/bin",
    "/build"
  ]
}<|MERGE_RESOLUTION|>--- conflicted
+++ resolved
@@ -56,13 +56,8 @@
     "enzyme-adapter-react-16": "^1.1.1",
     "enzyme-to-json": "^3.3.3",
     "eslint": "6.0.1",
-<<<<<<< HEAD
-    "eslint-plugin-flowtype": "3.12.0",
+    "eslint-plugin-flowtype": "3.12.1",
     "eslint-plugin-import": "2.18.1",
-=======
-    "eslint-plugin-flowtype": "3.12.1",
-    "eslint-plugin-import": "2.18.0",
->>>>>>> 9a6c9bca
     "eslint-plugin-jsx-a11y": "6.2.3",
     "eslint-plugin-react": "7.14.2",
     "file-loader": "^4.0.0",
